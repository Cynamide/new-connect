import { createResource, createSignal, Suspense, type VoidComponent } from 'solid-js'

import { setRouteViewed } from '~/api/athena'
import { getDevice } from '~/api/devices'
import { getProfile } from '~/api/profile'
import { getRoute } from '~/api/route'
import { dayjs } from '~/utils/format'

import IconButton from '~/components/material/IconButton'
import TopAppBar from '~/components/material/TopAppBar'
import RouteActions from '~/components/RouteActions'
import RouteDynamicMap from '~/components/RouteDynamicMap'
import RouteStatistics from '~/components/RouteStatistics'
import RouteVideoPlayer from '~/components/RouteVideoPlayer'
import RouteUploadButtons from '~/components/RouteUploadButtons'
import Timeline from '~/components/Timeline'

type RouteActivityProps = {
  dongleId: string
  dateStr: string
  startTime: number
}

const RouteActivity: VoidComponent<RouteActivityProps> = (props) => {
  const [seekTime, setSeekTime] = createSignal(props.startTime)
  const [videoRef, setVideoRef] = createSignal<HTMLVideoElement>()
  const routeName = () => `${props.dongleId}|${props.dateStr}`
  const [route] = createResource(routeName, getRoute)
  const [startTime] = createResource(route, (route) => dayjs(route.start_time)?.format('ddd, MMM D, YYYY'))

  const onTimelineChange = (newTime: number) => {
    const video = videoRef()
    if (video) video.currentTime = newTime
  }

  const [device] = createResource(() => props.dongleId, getDevice)
  const [profile] = createResource(getProfile)
  createResource(
    () => [device(), profile(), props.dateStr] as const,
    async ([device, profile, dateStr]) => {
      if (!device || !profile || (!device.is_owner && !profile.superuser)) return
      await setRouteViewed(device.dongle_id, dateStr)
    },
  )

  return (
    <>
      <TopAppBar leading={<IconButton class="md:hidden" name="arrow_back" href={`/${props.dongleId}`} />}>{startTime()}</TopAppBar>

      <div class="flex flex-col gap-6 px-4 pb-4">
        <div class="flex flex-col">
          <RouteVideoPlayer ref={setVideoRef} routeName={routeName()} startTime={seekTime()} onProgress={setSeekTime} />
<<<<<<< HEAD
        </Suspense>

        <div class="flex flex-col gap-2">
          <h3 class="text-label-sm uppercase">Route Map</h3>
          <div class="aspect-square max-h-64 overflow-hidden rounded-lg">
            <Suspense fallback={<div class="skeleton-loader size-full bg-surface" />}>
              <RouteDynamicMap route={route()} routeName={routeName()} seekTime={seekTime} updateTime={onTimelineChange} />
            </Suspense>
          </div>
        </div>

        <div class="flex flex-col gap-2">
          <h3 class="text-label-sm uppercase">Timeline</h3>
=======
>>>>>>> 8e12bbab
          <Timeline class="mb-1" route={route.latest} seekTime={seekTime()} updateTime={onTimelineChange} />
        </div>

        <div class="flex flex-col gap-2">
          <h3 class="text-label-sm uppercase">Route Info</h3>
          <div class="flex flex-col rounded-md overflow-hidden bg-surface-container">
            <RouteStatistics class="p-5" route={route()} />

            <Suspense fallback={<div class="skeleton-loader min-h-48" />}>
              <RouteActions routeName={routeName()} route={route()} />
            </Suspense>
          </div>
        </div>

        <div class="flex flex-col gap-2">
          <h3 class="text-label-sm uppercase">Upload Files</h3>
          <div class="flex flex-col rounded-md overflow-hidden bg-surface-container">
            <Suspense fallback={<div class="skeleton-loader min-h-48" />}>
              <RouteUploadButtons route={route()} />
            </Suspense>
          </div>
        </div>
      </div>
    </>
  )
}

export default RouteActivity<|MERGE_RESOLUTION|>--- conflicted
+++ resolved
@@ -50,7 +50,6 @@
       <div class="flex flex-col gap-6 px-4 pb-4">
         <div class="flex flex-col">
           <RouteVideoPlayer ref={setVideoRef} routeName={routeName()} startTime={seekTime()} onProgress={setSeekTime} />
-<<<<<<< HEAD
         </Suspense>
 
         <div class="flex flex-col gap-2">
@@ -64,8 +63,6 @@
 
         <div class="flex flex-col gap-2">
           <h3 class="text-label-sm uppercase">Timeline</h3>
-=======
->>>>>>> 8e12bbab
           <Timeline class="mb-1" route={route.latest} seekTime={seekTime()} updateTime={onTimelineChange} />
         </div>
 
